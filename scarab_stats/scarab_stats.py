--- conflicted
+++ resolved
@@ -370,11 +370,7 @@
             #     index += 1
 
             # group_calculations.append(pd.DataFrame([[f"{stat}_pct", True, 0] + list(count_percentages.loc[stat]) for stat in count_percentages.index], 
-<<<<<<< HEAD
                                                 #    columns=stat_columns))
-=======
-            #                                        columns=stat_columns))
->>>>>>> e8545005
             gd = pd.DataFrame([[f"{stat}_pct", True, 0] + list(count_percentages.loc[stat]) for stat in count_percentages.index], columns=stat_columns)
             group_calculations = pd.concat([group_calculations, gd])
             # for stat in count_percentages.index:
@@ -390,11 +386,7 @@
         self.data = pd.concat([self.data, group_calculations]).reset_index(drop=True)
         # self.data.fillna(0, inplace=True)
 
-<<<<<<< HEAD
         print(f"Took: {time.time() - start} of which was concat time: {time.time()-cat_time}")
-=======
-        print(f"Took: {time.time() - start} of which was cat time: {time.time()-cat_time}")
->>>>>>> e8545005
         # exit(1)
 
         if errs != 0:
