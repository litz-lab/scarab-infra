--- conflicted
+++ resolved
@@ -9,7 +9,6 @@
 import sys
 import docker
 
-<<<<<<< HEAD
 from utilities import (
         info,
         err,
@@ -23,23 +22,8 @@
         is_container_running,
         count_interactive_shells
         )
-import slurm_runner
-import local_runner
-=======
-from .utilities import (
-    info,
-    err,
-    read_descriptor_from_json,
-    remove_docker_containers,
-    get_image_list,
-    prepare_simulation,
-    get_image_name,
-    validate_simulation,
-    is_container_running,
-    count_interactive_shells
-)
+
 from . import slurm_runner, local_runner
->>>>>>> 4edd49bf
 
 # Verify the given descriptor file
 def verify_descriptor(descriptor_data, workloads_data, open_shell = False, dbg_lvl = 2):
@@ -225,27 +209,13 @@
                                        check=True, capture_output=True, text=True)
                     subprocess.run(["docker", "exec", "--privileged", f"{docker_container_name}", "/bin/bash", "-c", "/usr/local/bin/root_entrypoint.sh"],
                                    check=True, capture_output=True, text=True)
-<<<<<<< HEAD
                     subprocess.run(["docker", "exec", "--privileged", "-it", f"--user={user}", f"--workdir=/home/{user}", docker_container_name, "/bin/bash"])
             except KeyboardInterrupt:
-=======
-                subprocess.run(["docker", "exec", "--privileged", f"{docker_container_name}", "/bin/bash", "-c", "/usr/local/bin/root_entrypoint.sh"],
-                               check=True, capture_output=True, text=True)
-                subprocess.run(["docker", "exec", "--privileged", "-it", f"--user={user}", f"--workdir=/home/{user}", docker_container_name, "/bin/bash"])
-        except KeyboardInterrupt:
-            if count_interactive_shells(docker_container_name, dbg_lvl) == 1:
-                subprocess.run(["docker", "exec", "--privileged", f"--user={user}", f"--workdir=/home/{user}", docker_container_name,
-                                "sed", "-i", "/source \\/usr\\/local\\/bin\\/user_entrypoint.sh/d", f"/home/{user}/.bashrc"], check=True, capture_output=True, text=True)
-                subprocess.run(["docker", "rm", "-f", f"{docker_container_name}"], check=True, capture_output=True, text=True)
-            return
-        finally:
-            try:
->>>>>>> 4edd49bf
                 if count_interactive_shells(docker_container_name, dbg_lvl) == 1:
                     subprocess.run(["docker", "exec", "--privileged", f"--user={user}", f"--workdir=/home/{user}", docker_container_name,
                                     "sed", "-i", "/source \\/usr\\/local\\/bin\\/user_entrypoint.sh/d", f"/home/{user}/.bashrc"], check=True, capture_output=True, text=True)
                     subprocess.run(["docker", "rm", "-f", f"{docker_container_name}"], check=True, capture_output=True, text=True)
-                exit(0)
+                return
             finally:
                 try:
                     if count_interactive_shells(docker_container_name, dbg_lvl) == 1:
