#!/usr/bin/python3

# 10/7/2024 | Alexander Symons | run_slurm.py
# 01/27/2025 | Surim Oh | slurm_runner.py

import os
import random
import subprocess
import re
import traceback
from utilities import (
        err,
        warn,
        info,
        get_simpoints,
        write_docker_command_to_file,
        prepare_simulation,
        finish_simulation,
        get_image_list,
        get_docker_prefix,
        prepare_trace,
        finish_trace,
        write_trace_docker_command_to_file,
        get_weight_by_cluster_id,
        image_exist
        )

# Check if the docker image exists on available slurm nodes
# Inputs: list of available slurm nodes
# Output: list of nodes where the docker image is ready
def check_docker_image(nodes, docker_prefix, githash, dbg_lvl = 1):
    try:
        available_nodes = []
        for node in nodes:
            # Check if the image exists
            image = subprocess.check_output(["srun", f"--nodelist={node}", "docker", "images", "-q", f"{docker_prefix}:{githash}"])
            info(f"{image}", dbg_lvl)
            if image == [] or image == b'':
                info(f"Couldn't find image {docker_prefix}:{githash} on {node}", dbg_lvl)
                continue

            available_nodes.append(node)

        return available_nodes
    except Exception as e:
        raise e


# Prepare the docker image on each slurm node
# Inputs: list of available slurm nodes
# Output: list of nodes where the docker image is ready
def prepare_docker_image(nodes, docker_prefix, githash, dbg_lvl = 1):
    try:
        available_nodes = []
        for node in nodes:
            # Check if the image exists
            image_tag = f"{docker_prefix}:{githash}"
            image = subprocess.check_output(["srun", f"--nodelist={node}", "docker", "images", "-q", image_tag])
            if image == [] or image == b'':
<<<<<<< HEAD
                info(f"Couldn't find image {docker_prefix}:{githash} on {node}", dbg_lvl)
                try:
                    subprocess.check_output(["srun", f"--nodelist={node}", "docker", "pull", f"ghcr.io/litz-lab/scarab-infra/{docker_prefix}:{githash}"])
                    image = subprocess.check_output(["srun", f"--nodelist={node}", "docker", "images", "-q", f"ghcr.io/litz-lab/scarab-infra/{docker_prefix}:{githash}"])
                except subprocess.CalledProcessError as e:
                    info("Couldn't pull image from ghcr.io", dbg_lvl)
                    image = []
                
                if image != []:
                    subprocess.check_output(["srun", f"--nodelist={node}", "docker", "tag", f"ghcr.io/litz-lab/scarab-infra/{docker_prefix}:{githash}", f"{docker_prefix}:{githash}"])
                    subprocess.check_output(["srun", f"--nodelist={node}", "docker", "rmi", f"ghcr.io/litz-lab/scarab-infra/{docker_prefix}:{githash}"])
                    available_nodes.append(node)
                    continue

                # build the image if a pre-built image is not found
                subprocess.check_output(["srun", f"--nodelist={node}", "./run.sh", "-b", docker_prefix])

                image = subprocess.check_output(["srun", f"--nodelist={node}", "docker", "images", "-q", f"{docker_prefix}:{githash}"])
                info(f"{image}", dbg_lvl)
                if image == []:
                    info(f"Still couldn't find image {docker_prefix}:{githash} on {node} after trying to build one", dbg_lvl)

                    continue

=======
                print(f"Couldn't find image {docker_prefix}:{githash} on {node}")
                try:
                    print(f"Pulling docker image on {node}...")
                    subprocess.check_output(["srun", f"--nodelist={node}", "docker", "pull", f"ghcr.io/litz-lab/scarab-infra/{docker_prefix}:{githash}"])
                    image = subprocess.check_output(["srun", f"--nodelist={node}", "docker", "images", "-q", f"ghcr.io/litz-lab/scarab-infra/{docker_prefix}:{githash}"])
                    if image != []:
                        print(f"{image_tag} has succesfully pulled on {node}!")
                        subprocess.check_output(["srun", f"--nodelist={node}", "docker", "tag", f"ghcr.io/litz-lab/scarab-infra/{docker_prefix}:{githash}", f"{docker_prefix}:{githash}"])
                        subprocess.check_output(["srun", f"--nodelist={node}", "docker", "rmi", f"ghcr.io/litz-lab/scarab-infra/{docker_prefix}:{githash}"])
                except subprocess.CalledProcessError as e:
                    err("Docker pull failed:\n" + e.output.decode(), dbg_lvl)
                    subprocess.check_output(["srun", f"--nodelist={node}", "./run.sh", "-b", docker_prefix])
                    if not image_exist(image_tag):
                        err(f"Still couldn't find image {image_tag} after trying to build one", dbg_lvl)
                        exit(1)
>>>>>>> dccb43dc
            available_nodes.append(node)

        return available_nodes
    except Exception as e:
        raise e

# Check if a container is running on the provided nodes, return those that are
# Inputs: list of nodes, docker_prefix, job_name, user
# Output: dictionary of node-containers
def check_docker_container_running(nodes, docker_prefix_list, job_name, user, dbg_lvl = 1):
    try:
        running_nodes_dockers = {}
        for node in nodes:
            running_nodes_dockers[node] = []

        for docker_prefix in docker_prefix_list:
            pattern = re.compile(fr"^{docker_prefix}_.*_{job_name}.*_.*_{user}$")
            for node in nodes:
                # Check container is running and no errors
                try:
                    dockers = subprocess.run(["srun", f"--nodelist={node}", "docker", "ps", "--format", "{{.Names}}"], capture_output=True, text=True, check=True)
                    lines = dockers.stdout.strip().split("\n") if dockers.stdout else []
                    for line in lines:
                        if pattern.match(line):
                            running_nodes_dockers[node].append(line)
                except:
                    err(f"Error while checking a running docker container named {docker_prefix}_.*_{job_name}_.*_.*_{user} on node {node}", dbg_lvl)

                    continue
        return running_nodes_dockers
    except Exception as e:
        raise e

# Check if a container is running on the provided nodes, return those that are
# Inputs: list of nodes, docker container name, path to container mount
# Output: list of nodes where the docker container was found running
# NOTE: Possible race condition where node was available but become full before srun,
# in which case this code will hang.
def check_docker_container_running_by_mount_path(nodes, container_name, mount_path, dbg_lvl = 1):
    try:
        running_nodes = []
        for node in nodes:
            # Check container is running and no errors
            try:
                mounts = subprocess.check_output(["srun", f"--nodelist={node}", "docker", "inspect", "-f", "'{{ .Mounts }}'", container_name])
            except:
                info(f"Couldn't find container {container_name} on {node}", dbg_lvl)
                continue

            mounts = mounts.decode("utf-8")

            # Check mount matches
            if mount_path not in mounts:
                warn(f"Couldn't find {mount_path} mounted on {node}.\nFound {mounts}", dbg_lvl)
                continue

            running_nodes.append(node)

        # NOTE: Could figure out mount here if all of them agree. Then it wouldn't need to be provided

        return running_nodes
    except Exception as e:
        raise e

# Check what containers are running in the slurm cluster
# Inputs: None
# Outputs: a list containing all node names that are currently available or None
def check_available_nodes(dbg_lvl = 1):
    try:
        # Query sinfo to get all lines with status information for all nodes
        # Ex: [['LocalQ*', 'up', 'infinite', '2', 'idle', 'bohr[3,5]']]
        response = subprocess.check_output(["sinfo", "-N"]).decode("utf-8")
        lines = [r.split() for r in response.split('\n') if r != ''][1:]

        # Check each node is up and available
        available = []
        all_nodes = []
        for line in lines:
            node = line[0]
            all_nodes.append(node)

            # Index -1 is STATE. Skip if not partially available
            if line[-1] != 'idle' and line[-1] != 'mix':
                info(f"{node} is not available. It is '{line[-1]}'", dbg_lvl)
                continue

            # If docker is not installed, skip
            try:
                docker_installed = subprocess.check_output(["srun", f"--nodelist={node}", "docker", "--version"])
            except Exception as e:
                info(f"docker is not installed on {node}", dbg_lvl)
                continue

            # Now append node(s) to available list. May be single (bohr3) or multiple (bohr[3,5])
            if '[' in node:
                err(f"'sinfo -N' should not produce lists (such as bohr[2-5]).", dbg_lvl)
                print(f"     problematic entry was '{node}'")
                return None

            available.append(node)

        return available, all_nodes
    except Exception as e:
        raise e

# Get command to sbatch scarab runs. 1 core each, exclude nodes where container isn't running
def generate_sbatch_command(excludes, experiment_dir):
    # If all nodes are usable, no need to exclude
    if not excludes == set():
        return f"sbatch --exclude {','.join(excludes)} -c 1 -o {experiment_dir}/logs/job_%j.out "

    return f"sbatch -c 1 -o {experiment_dir}/logs/job_%j.out "

# Launch a docker container on one of the available nodes
# deprecated
def launch_docker(infra_dir, docker_home, available_nodes, node=None, dbg_lvl=1):
    try:
        # Get the path to the run script
        if infra_dir == ".": run_script = ""
        elif infra_dir[-1] == '/': run_script = infra_dir
        else: run_script = infra_dir + '/'

        # Check if run.sh script exists
        if not os.path.isfile(run_script + "run.sh"):
            err(f"Couldn't find file scarab infra run.sh at {run_script + 'run.sh'}. Check scarab_infra option", dbg_lvl)
            exit(1)

        # Get name of slurm node to spin up
        if node == None:
            spin_up_index = random.randint(0, len(available_nodes)-1)
            spin_up_node = available_nodes[spin_up_index]
        else:
            spin_up_node = node

        # Spin up docker container on that node
        print(f"Spinning up node {spin_up_node}")
        os.system(f"srun --nodelist={spin_up_node} -c 1 {run_script}run.sh -o {docker_home} -b 2")
    except Exception as e:
        raise

# Print info of docker/slurm nodes and running experiment
def print_status(user, job_name, docker_prefix_list, dbg_lvl = 1):
    # Get GitHash
    try:
        githash = subprocess.check_output(["git", "rev-parse", "--short", "HEAD"]).decode("utf-8").strip()
        info(f"Git hash: {githash}", dbg_lvl)
    except FileNotFoundError:
        err("Error: 'git' command not found. Make sure Git is installed and in your PATH.")
    except subprocess.CalledProcessError:
        err("Error: Not in a Git repository or unable to retrieve Git hash.")

    info(f"Getting information about all nodes", dbg_lvl)
    available_slurm_nodes, all_nodes = check_available_nodes(dbg_lvl)

    print(f"Checking resource availability of slurm nodes:")
    for node in all_nodes:
        if node in available_slurm_nodes:
            print(f"\033[92mAVAILABLE:   {node}\033[0m")
        else:
            print(f"\033[31mUNAVAILABLE: {node}\033[0m")

    for docker_prefix in docker_prefix_list:
        print(f"\nChecking what nodes have {docker_prefix}:{githash} image:")
        available_slurm_nodes = check_docker_image(available_slurm_nodes, docker_prefix, githash, dbg_lvl)
        for node in all_nodes:
            if node in available_slurm_nodes:
                print(f"\033[92mAVAILABLE:   {node}\033[0m")
            else:
                print(f"\033[31mUNAVAILABLE: {node}\033[0m")

    print(f"\nChecking what nodes have a running container with name {docker_prefix}_*_{job_name}_*_*_{user}")
    node_docker_running = check_docker_container_running(available_slurm_nodes, docker_prefix_list, job_name, user, dbg_lvl)

    for node in all_nodes:
        if node in node_docker_running.keys() and len(node_docker_running.get(node)) > 0:
            print(f"\033[92mRUNNING:     {node}\033[0m")
            for docker in node_docker_running[node]:
                print(f"\033[92m    CONTAINER: {docker}\033[0m")
        else:
            print(f"\033[31mNOT RUNNING: {node}\033[0m")


# Kills all jobs for job_name, if associated with user
def kill_jobs(user, job_name, docker_prefix_list, dbg_lvl = 2):
    # Kill and exit if killing jobs
    info(f"Killing all slurm jobs associated with {job_name}", dbg_lvl)

    # Format is JobID Name
    response = subprocess.check_output(["squeue", "-u", user, "--Format=JobID,Name:90"]).decode("utf-8")
    lines = [r.split() for r in response.split('\n') if r != ''][1:]

    # Filter to entries assocaited with this job (experiment or trace), and get job ids
    lines = list(filter(lambda x:job_name in x[1], lines))
    job_ids = list(map(lambda x:int(x[0]), lines))

    if lines:
        print("Found jobs: ")
        print(lines)

        confirm = input("Do you want to kill these jobs? (y/n): ").lower()
        if confirm == 'y':
            # Kill each job
            info(f"Killing jobs with slurm job ids: {', '.join(map(str, job_ids))}", dbg_lvl)
            for id in job_ids:
                try:
                    subprocess.check_call(["scancel", "-u", user, str(id)])
                except subprocess.CalledProcessError as e:
                    err(f"Couldn't cancel job with id {id}. Return code: {e.returncode}", dbg_lvl)
        else:
            print("Operation canceled.")
    else:
        print("No job found.")

def run_simulation(user, descriptor_data, workloads_data, suite_data, infra_dir, descriptor_path, dbg_lvl = 1):
    architecture = descriptor_data["architecture"]
    experiment_name = descriptor_data["experiment"]
    docker_home = descriptor_data["root_dir"]
    scarab_path = descriptor_data["scarab_path"]
    scarab_build = descriptor_data["scarab_build"]
    traces_dir = descriptor_data["traces_dir"]
    configs = descriptor_data["configurations"]
    simulations = descriptor_data["simulations"]

    docker_prefix_list = get_image_list(simulations, workloads_data, suite_data)

    def run_single_workload(workload, exp_cluster_id, sim_mode, all_nodes, docker_running):
        try:
            docker_prefix = get_docker_prefix(sim_mode, workloads_data[workload]["simulation"])
            info(f"Using docker image with name {docker_prefix}:{githash}", dbg_lvl)
<<<<<<< HEAD
            docker_running = check_docker_image(docker_running, docker_prefix, githash, dbg_lvl)
=======
            docker_running = check_docker_image(available_slurm_nodes, docker_prefix, githash, dbg_lvl)
>>>>>>> dccb43dc
            excludes = set(all_nodes) - set(docker_running)
            info(f"Excluding following nodes: {', '.join(excludes)}", dbg_lvl)
            sbatch_cmd = generate_sbatch_command(excludes, experiment_dir)
            trim_type = None
            trace_file = None
            env_vars = ""
            bincmd = ""
            client_bincmd = ""
            seg_size = None
            simulation_data = workloads_data[workload]["simulation"][sim_mode]
            if sim_mode == "memtrace":
                trim_type = simulation_data["trim_type"]
                if trim_type == 0:
                    trace_file = simulation_data["whole_trace_file"]
                seg_size = simulation_data["segment_size"]
            if sim_mode == "exec":
                env_vars = simulation_data["env_vars"]
                bincmd = simulation_data["binary_cmd"]
                client_bincmd = simulation_data["client_bincmd"]
                seg_size = simulation_data["segment_size"]

            if "simpoints" not in workloads_data[workload].keys():
                weight = 1
                simpoints = {}
                simpoints["0"] = weight
            elif exp_cluster_id == None:
                simpoints = get_simpoints(workloads_data[workload], sim_mode, dbg_lvl)
            elif exp_cluster_id > 0:
                weight = get_weight_by_cluster_id(exp_cluster_id, workloads_data[workload]["simpoints"])
                simpoints = {}
                simpoints[exp_cluster_id] = weight

            slurm_ids = []
            for config_key in configs:
                config = configs[config_key]

                for cluster_id, weight in simpoints.items():
                    info(f"cluster_id: {cluster_id}, weight: {weight}", dbg_lvl)

                    docker_container_name = f"{docker_prefix}_{workload}_{experiment_name}_{config_key.replace("/", "-")}_{cluster_id}_{sim_mode}_{user}"

                    # TODO: Notification when a run fails, point to output file and command that caused failure
                    # Add help (?)
                    # Look into squeue -o https://slurm.schedmd.com/squeue.html
                    # Look into resource allocation

                    # TODO: Rewrite with sbatch arrays

                    # Create temp file with run command and run it
                    filename = f"{docker_container_name}_tmp_run.sh"
                    write_docker_command_to_file(user, local_uid, local_gid, workload, experiment_name,
                                                 docker_prefix, docker_container_name, traces_dir,
                                                 docker_home, githash, config_key, config, sim_mode, scarab_githash,
                                                 seg_size, architecture, cluster_id, trim_type, trace_file,
                                                 env_vars, bincmd, client_bincmd, filename, infra_dir)
                    tmp_files.append(filename)

                    info(f"Running sbatch command '{sbatch_cmd + filename}'", dbg_lvl)
                    result = subprocess.run((sbatch_cmd + filename).split(" "), capture_output=True, text=True)
                    print(result.stdout.split(" ")[-1].strip())
                    slurm_ids.append(result.stdout.split(" ")[-1].strip())

            return slurm_ids
        except Exception as e:
            raise e

    tmp_files = []
    try:
        # Get user for commands
        user = subprocess.check_output("whoami").decode('utf-8')[:-1]
        info(f"User detected as {user}", dbg_lvl)

        # Get a local user/group ids
        local_uid = os.getuid()
        local_gid = os.getgid()

        # Get GitHash
        try:
            githash = subprocess.check_output(["git", "rev-parse", "--short", "HEAD"]).decode("utf-8").strip()
            info(f"Git hash: {githash}", dbg_lvl)
        except FileNotFoundError:
            err("Error: 'git' command not found. Make sure Git is installed and in your PATH.")
        except subprocess.CalledProcessError:
            err("Error: Not in a Git repository or unable to retrieve Git hash.")


        # Get avlailable nodes. Error if none available
        available_slurm_nodes, all_nodes = check_available_nodes(dbg_lvl)
        info(f"Available nodes: {', '.join(available_slurm_nodes)}", dbg_lvl)

        if available_slurm_nodes == []:
            err("Cannot find any running slurm nodes", dbg_lvl)
            exit(1)

        for docker_prefix in docker_prefix_list:
            docker_running = prepare_docker_image(available_slurm_nodes, docker_prefix, githash, dbg_lvl)
            # If docker image still does not exist, exit
            if docker_running == []:
                err(f"Error with preparing docker image for {docker_prefix}:{githash}", dbg_lvl)
                exit(1)


        # Generate commands for executing in users docker and sbatching to nodes with containers
        experiment_dir = f"{descriptor_data['root_dir']}/simulations/{experiment_name}"
        docker_prefix = docker_prefix_list[0]
        scarab_githash = prepare_simulation(user, scarab_path, scarab_build, descriptor_data['root_dir'], experiment_name, architecture, docker_prefix, githash, infra_dir, False, dbg_lvl)

        # Iterate over each workload and config combo
        tmp_files = []
        for simulation in simulations:
            suite = simulation["suite"]
            subsuite = simulation["subsuite"]
            workload = simulation["workload"]
            exp_cluster_id = simulation["cluster_id"]
            sim_mode = simulation["simulation_type"]

            slurm_ids = []

            # Run all the workloads within suite
            if workload == None and subsuite == None:
                for subsuite_ in suite_data[suite].keys():
                    for workload_ in suite_data[suite][subsuite_]["predefined_simulation_mode"].keys():
                        sim_mode_ = sim_mode
                        if sim_mode_ == None:
                            sim_mode_ = suite_data[suite][subsuite_]["predefined_simulation_mode"][workload_]
                        slurm_ids += run_single_workload(workload_, exp_cluster_id, sim_mode_, all_nodes, docker_running)
            elif workload == None and subsuite != None:
                for workload_ in suite_data[suite][subsuite]["predefined_simulation_mode"].keys():
                    sim_mode_ = sim_mode
                    if sim_mode_ == None:
                        sim_mode_ = suite_data[suite][subsuite]["predefined_simulation_mode"][workload_]
                    slurm_ids += run_single_workload(workload_, exp_cluster_id, sim_mode_, all_nodes, docker_running)
            else:
                sim_mode_ = sim_mode
                if sim_mode_ == None:
                    sim_mode_ = suite_data[suite][subsuite]["predefined_simulation_mode"][workload]
                slurm_ids += run_single_workload(workload, exp_cluster_id, sim_mode_, all_nodes, docker_running)

        # Clean up temp files
        for tmp in tmp_files:
            info(f"Removing temporary run script {tmp}", dbg_lvl)
            os.remove(tmp)

        finish_simulation(user, docker_home)

        print(slurm_ids)
        collect_stats_cmd = f"sbatch --dependency=afterok:{','.join(slurm_ids)} scripts/slurm_collect_stats.sh {descriptor_path} {descriptor_data['root_dir']} {experiment_name}"
        print(collect_stats_cmd)
        os.system(collect_stats_cmd)

        # TODO: check resource capping policies, add kill/info options

        # TODO: (long term) add evalstats to json descriptor to run stats library with PMU counters
    except Exception as e:
        print("An exception occurred:", e)
        traceback.print_exc()  # Print the full stack trace

        # Clean up temp files
        for tmp in tmp_files:
            info(f"Removing temporary run script {tmp}", dbg_lvl)
            os.remove(tmp)

        kill_jobs(user, experiment_name, docker_prefix_list, dbg_lvl)

def run_tracing(user, descriptor_data, workload_db_path, suite_db_path, infra_dir, dbg_lvl = 2):
    trace_name = descriptor_data["trace_name"]
    docker_home = descriptor_data["root_dir"]
    scarab_path = descriptor_data["scarab_path"]
    scarab_build = descriptor_data["scarab_build"]
    traces_dir = descriptor_data["traces_dir"]
    trace_configs = descriptor_data["trace_configurations"]

    docker_prefix_list = []
    for config in trace_configs:
        image_name = config["image_name"]
        if image_name not in docker_prefix_list:
            docker_prefix_list.append(image_name)

    tmp_files = []

    def run_single_trace(workload, image_name, trace_name, env_vars, binary_cmd, client_bincmd, trace_type, drio_args, clustering_k):
        try:
            docker_running = check_docker_image(available_slurm_nodes, image_name, githash, dbg_lvl)
            excludes = set(all_nodes) - set(docker_running)
            info(f"Excluding following nodes: {', '.join(excludes)}", dbg_lvl)
            sbatch_cmd = generate_sbatch_command(excludes, trace_dir)

            if trace_type == "cluster_then_trace":
                simpoint_mode = "cluster_then_trace"
            elif trace_type == "trace_then_cluster":
                simpoint_mode = "trace_then_post_process"
            elif trace_type == "iterative_trace":
                simpoint_mode = "iterative_trace"
            else:
                raise Exception(f"Invalid trace type: {trace_type}")
            info(f"Using docker image with name {image_name}:{githash}", dbg_lvl)
            docker_container_name = f"{image_name}_{workload}_{trace_name}_{simpoint_mode}_{user}"
            filename = f"{docker_container_name}_tmp_run.sh"
            write_trace_docker_command_to_file(user, local_uid, local_gid, docker_container_name, githash,
                                               workload, image_name, trace_name, traces_dir, docker_home,
                                               env_vars, binary_cmd, client_bincmd, simpoint_mode, drio_args,
                                               clustering_k, filename, infra_dir)
            tmp_files.append(filename)

            os.system(sbatch_cmd + filename)
        except Exception as e:
            raise e

    try:
        # Get user for commands
        user = subprocess.check_output("whoami").decode('utf-8')[:-1]
        info(f"User detected as {user}", dbg_lvl)

        # Get a local user/group ids
        local_uid = os.getuid()
        local_gid = os.getgid()

        # Get GitHash
        try:
            githash = subprocess.check_output(["git", "rev-parse", "--short", "HEAD"]).decode("utf-8").strip()
            info(f"Git hash: {githash}", dbg_lvl)
        except FileNotFoundError:
            err("Error: 'git' command not found. Make sure Git is installed and in your PATH.")
        except subprocess.CalledProcessError:
            err("Error: Not in a Git repository or unable to retrieve Git hash.")


        # Get avlailable nodes. Error if none available
        available_slurm_nodes, all_nodes = check_available_nodes(dbg_lvl)
        info(f"Available nodes: {', '.join(available_slurm_nodes)}", dbg_lvl)

        if available_slurm_nodes == []:
            err("Cannot find any running slurm nodes", dbg_lvl)
            exit(1)

        for docker_prefix in docker_prefix_list:
            docker_running = prepare_docker_image(available_slurm_nodes, docker_prefix, githash, dbg_lvl)
            # If docker image still does not exist, exit
            if docker_running == []:
                err(f"Error with preparing docker image for {docker_prefix}:{githash}", dbg_lvl)
                exit(1)

        trace_dir = f"{descriptor_data['root_dir']}/simpoint_flow/{trace_name}"
        docker_prefix = docker_prefix_list[0]
        prepare_trace(user, scarab_path, scarab_build, docker_home, trace_name, infra_dir, docker_prefix, githash, False, dbg_lvl)

        # Iterate over each trace configuration
        for config in trace_configs:
            workload = config["workload"]
            image_name = config["image_name"]
            if config["env_vars"] != None:
                env_vars = config["env_vars"].split()
            else:
                env_vars = config["env_vars"]
            binary_cmd = config["binary_cmd"]
            client_bincmd = config["client_bincmd"]
            trace_type = config["trace_type"]
            drio_args = config["dynamorio_args"]
            clustering_k = config["clustering_k"]

            run_single_trace(workload, image_name, trace_name, env_vars, binary_cmd, client_bincmd,
                             trace_type, drio_args, clustering_k)

        # Clean up temp files
        for tmp in tmp_files:
            info(f"Removing temporary run script {tmp}", dbg_lvl)
            os.remove(tmp)

        finish_trace(user, descriptor_data, workload_db_path, suite_db_path, dbg_lvl)
    except Exception as e:
        print("An exception occurred:", e)
        traceback.print_exc()  # Print the full stack trace

        # Clean up temp files
        for tmp in tmp_files:
            info(f"Removing temporary run script {tmp}", dbg_lvl)
            os.remove(tmp)

        kill_jobs(user, trace_name, docker_prefix_list, dbg_lvl)

        print("Recover the ASLR setting with sudo. Provide password..")
        os.system("echo 2 | sudo tee /proc/sys/kernel/randomize_va_space")<|MERGE_RESOLUTION|>--- conflicted
+++ resolved
@@ -57,32 +57,6 @@
             image_tag = f"{docker_prefix}:{githash}"
             image = subprocess.check_output(["srun", f"--nodelist={node}", "docker", "images", "-q", image_tag])
             if image == [] or image == b'':
-<<<<<<< HEAD
-                info(f"Couldn't find image {docker_prefix}:{githash} on {node}", dbg_lvl)
-                try:
-                    subprocess.check_output(["srun", f"--nodelist={node}", "docker", "pull", f"ghcr.io/litz-lab/scarab-infra/{docker_prefix}:{githash}"])
-                    image = subprocess.check_output(["srun", f"--nodelist={node}", "docker", "images", "-q", f"ghcr.io/litz-lab/scarab-infra/{docker_prefix}:{githash}"])
-                except subprocess.CalledProcessError as e:
-                    info("Couldn't pull image from ghcr.io", dbg_lvl)
-                    image = []
-                
-                if image != []:
-                    subprocess.check_output(["srun", f"--nodelist={node}", "docker", "tag", f"ghcr.io/litz-lab/scarab-infra/{docker_prefix}:{githash}", f"{docker_prefix}:{githash}"])
-                    subprocess.check_output(["srun", f"--nodelist={node}", "docker", "rmi", f"ghcr.io/litz-lab/scarab-infra/{docker_prefix}:{githash}"])
-                    available_nodes.append(node)
-                    continue
-
-                # build the image if a pre-built image is not found
-                subprocess.check_output(["srun", f"--nodelist={node}", "./run.sh", "-b", docker_prefix])
-
-                image = subprocess.check_output(["srun", f"--nodelist={node}", "docker", "images", "-q", f"{docker_prefix}:{githash}"])
-                info(f"{image}", dbg_lvl)
-                if image == []:
-                    info(f"Still couldn't find image {docker_prefix}:{githash} on {node} after trying to build one", dbg_lvl)
-
-                    continue
-
-=======
                 print(f"Couldn't find image {docker_prefix}:{githash} on {node}")
                 try:
                     print(f"Pulling docker image on {node}...")
@@ -98,7 +72,6 @@
                     if not image_exist(image_tag):
                         err(f"Still couldn't find image {image_tag} after trying to build one", dbg_lvl)
                         exit(1)
->>>>>>> dccb43dc
             available_nodes.append(node)
 
         return available_nodes
@@ -328,11 +301,7 @@
         try:
             docker_prefix = get_docker_prefix(sim_mode, workloads_data[workload]["simulation"])
             info(f"Using docker image with name {docker_prefix}:{githash}", dbg_lvl)
-<<<<<<< HEAD
             docker_running = check_docker_image(docker_running, docker_prefix, githash, dbg_lvl)
-=======
-            docker_running = check_docker_image(available_slurm_nodes, docker_prefix, githash, dbg_lvl)
->>>>>>> dccb43dc
             excludes = set(all_nodes) - set(docker_running)
             info(f"Excluding following nodes: {', '.join(excludes)}", dbg_lvl)
             sbatch_cmd = generate_sbatch_command(excludes, experiment_dir)
