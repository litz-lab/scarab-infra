#!/usr/bin/python3

# 10/7/2024 | Alexander Symons | run_slurm.py
# 01/27/2025 | Surim Oh | slurm_runner.py

import os
import subprocess
import re
import traceback
import json
from .utilities import (
        err,
        warn,
        info,
        get_simpoints,
        write_docker_command_to_file,
        write_singularity_command_to_file,
        prepare_docker_simulation,
        prepare_singularity_simulation,
        finish_simulation,
        get_image_list,
        get_container_prefix,
        prepare_trace,
        finish_trace,
        write_trace_docker_command_to_file,
        get_weight_by_cluster_id,
        image_exist,
        check_can_skip,
        get_image_name,
        generate_table,
        run_on_node
        )

# Check if the docker image exists on available slurm nodes
# Inputs: list of available slurm nodes
# Output: list of nodes where the docker image is ready
def check_docker_image(nodes, docker_prefix, githash, dbg_lvl = 1):
    try:
        available_nodes = []
        for node in nodes:
            # Check if the image exists
            image = subprocess.check_output(["srun", "-c", "1", "--mem", "512M", f"--nodelist={node}", "docker", "images", "-q", f"{docker_prefix}:{githash}"])
            info(f"{image}", dbg_lvl)
            if image == [] or image == b'':
                info(f"Couldn't find image {docker_prefix}:{githash} on {node}", dbg_lvl)
                continue

            available_nodes.append(node)
        return available_nodes
    except Exception as e:
        raise e


# Check if a container is running on the provided nodes, return those that are
# Inputs: list of nodes, docker_prefix, job_name, user
# Output: dictionary of node-containers
def check_docker_container_running(nodes, docker_prefix_list, job_name, user, dbg_lvl = 1):
    try:
        running_nodes_dockers = {}
        for node in nodes:
            running_nodes_dockers[node] = []

        for docker_prefix in docker_prefix_list:
            pattern = re.compile(fr"^{docker_prefix}_.*_{job_name}.*_.*_{user}$")
            for node in nodes:
                # Check container is running and no errors
                try:
                    dockers = subprocess.run(["srun", "-c", "1", "--mem", "512M", f"--nodelist={node}", "docker", "ps", "--format", "{{.Names}}"], capture_output=True, text=True, check=True)
                    lines = dockers.stdout.strip().split("\n") if dockers.stdout else []
                    for line in lines:
                        if pattern.match(line):
                            running_nodes_dockers[node].append(line)
                except:
                    err(f"Error while checking a running docker container named {docker_prefix}_.*_{job_name}_.*_.*_{user} on node {node}", dbg_lvl)

                    continue
        return running_nodes_dockers
    except Exception as e:
        raise e
    
# Check to see what tasks are currently queued or running on the slurm cluster
# Inputs: The docker container prefix(s), job name, and user
# Outputs: a dictionary of node names and the tasks running on them
def check_slurm_task_queued_or_running (docker_prefix_list, job_name, user, dbg_lvl = 1):
    output = subprocess.run(["squeue", "-u", user, "--format='%N %o'"], capture_output=True, text=True, check=True)
    output = output.stdout.split("\n")[1:-1] if output.stdout else []

    tasks_per_node = {}

    for docker_prefix in docker_prefix_list:
        # Naming scheme for run commands contains the docker prefix, experiment name, and user
        pattern = re.compile(fr"^{docker_prefix}_.*_{job_name}.*_.*_{user}_tmp_run.sh$")

        for line in output:
            # Get the node, and the command
            node, command = line.split(" ")
            node = node.strip("'")
            command = command.strip("'")

            # Remove the path from the command
            command = command[command.rfind("/")+1:]

            if pattern.match(command):
                command = command[:-11] # Remove the _tmp_run.sh part
                # Check if the command is already in the list
                if node not in tasks_per_node.keys():
                    tasks_per_node[node] = []

                # Add this command to the list of tasks for this node
                tasks_per_node[node].append(command)
    
    return tasks_per_node

        

# Check if a container is running on the provided nodes, return those that are
# Inputs: list of nodes, docker container name, path to container mount
# Output: list of nodes where the docker container was found running
# NOTE: Possible race condition where node was available but become full before srun,
# in which case this code will hang.
def check_docker_container_running_by_mount_path(nodes, container_name, mount_path, dbg_lvl = 1):
    try:
        running_nodes = []
        for node in nodes:
            # Check container is running and no errors
            try:
                mounts = subprocess.check_output(["srun", "-c", "1", "--mem", "512M", f"--nodelist={node}", "docker", "inspect", "-f", "'{{ .Mounts }}'", container_name])
            except:
                info(f"Couldn't find container {container_name} on {node}", dbg_lvl)
                continue

            mounts = mounts.decode("utf-8")

            # Check mount matches
            if mount_path not in mounts:
                warn(f"Couldn't find {mount_path} mounted on {node}.\nFound {mounts}", dbg_lvl)
                continue

            running_nodes.append(node)

        # NOTE: Could figure out mount here if all of them agree. Then it wouldn't need to be provided

        return running_nodes
    except Exception as e:
        raise e

# Check what containers are running in the slurm cluster
# Inputs: None
# Outputs: a list containing all node names that are currently available or None
def check_available_nodes(container_manager="docker", dbg_lvl = 1):
    try:
        # Query sinfo to get all lines with status information for all nodes
        # Ex: [['LocalQ*', 'up', 'infinite', '2', 'idle', 'bohr[3,5]']]
        try:
            response = subprocess.check_output(["sinfo", "-N"], timeout=10).decode("utf-8")
        except subprocess.TimeoutExpired as e:
            err("sinfo command timed out. Please check slurm control node.", dbg_lvl)
            raise e
        
        lines = [r.split() for r in response.split('\n') if r != ''][1:]

        # Check each node is up and available
        available = []
        all_nodes = []
        for line in lines:
            node = line[0]
            all_nodes.append(node)

            # Index -1 is STATE. Skip if not partially available
            if line[-1] != 'idle' and line[-1] != 'mix':
                info(f"{node} is not available. It is '{line[-1]}'", dbg_lvl)
                continue

            # If container manager is not installed, skip
            if container_manager == "singularity":
                try:
                    singularity_installed = subprocess.check_output(["srun", "-c", "1", "--mem", "512M", f"--nodelist={node}", "singularity", "--version"])
                except Exception as e:
                    info(f"singularity is not installed on {node}", dbg_lvl)
                    continue

            else:
                try:
                    docker_installed = subprocess.check_output(["srun", "-c", "1", "--mem", "512M", f"--nodelist={node}", "docker", "--version"])
                except Exception as e:
                    info(f"docker is not installed on {node}", dbg_lvl)
                    continue

            # Now append node(s) to available list. May be single (bohr3) or multiple (bohr[3,5])
            if '[' in node:
                err(f"'sinfo -N' should not produce lists (such as bohr[2-5]).", dbg_lvl)
                print(f"     problematic entry was '{node}'")
                return None

            available.append(node)

        return available, all_nodes
    except Exception as e:
        raise e

def list_cluster_nodes(dbg_lvl = 1):
    try:
        response = subprocess.check_output(["sinfo", "-h", "-N", "-o", "%N %T"]).decode("utf-8")
    except subprocess.CalledProcessError as exc:
        warn(f"Unable to query slurm nodes: {exc}", dbg_lvl)
        return []
    except Exception as exc:
        warn(f"Unexpected error querying slurm nodes: {exc}", dbg_lvl)
        return []

    nodes = []
    seen = set()
    for line in response.splitlines():
        parts = line.split()
        if not parts:
            continue
        node = parts[0]
        state = parts[1] if len(parts) > 1 else ""
        if "[" in node:
            warn(f"Skipping aggregated sinfo entry '{node}'", dbg_lvl)
            continue
        if node in seen:
            continue
        seen.add(node)
        nodes.append((node, state))
    return nodes

# Get command to sbatch scarab runs. 1 core each, exclude nodes where container isn't running
def generate_sbatch_command(excludes, experiment_dir):
    # If all nodes are usable, no need to exclude
    if not excludes == set():
        return f"sbatch --exclude {','.join(excludes)} -c 1 --mem 4G -o {experiment_dir}/logs/job_%j.out "

    return f"sbatch -c 1 --mem 4G -o {experiment_dir}/logs/job_%j.out "

# Launch a docker container on one of the available nodes
# deprecated
def launch_docker(infra_dir, docker_home, available_nodes, node=None, dbg_lvl=1):
    try:
        # Get the path to the run script
        if infra_dir == ".": run_script = ""
        elif infra_dir[-1] == '/': run_script = infra_dir
        else: run_script = infra_dir + '/'

        # Check if run.sh script exists
        if not os.path.isfile(run_script + "run.sh"):
            err(f"Couldn't find file scarab infra run.sh at {run_script + 'run.sh'}. Check scarab_infra option", dbg_lvl)
            exit(1)

        # Get name of slurm node to spin up
        if node == None:
            spin_up_index = random.randint(0, len(available_nodes)-1)
            spin_up_node = available_nodes[spin_up_index]
        else:
            spin_up_node = node

        # Spin up docker container on that node
        print(f"Spinning up node {spin_up_node}")
        os.system(f"srun -c 1 --mem 4G --nodelist={spin_up_node} -c 1 {run_script}run.sh -o {docker_home} -b 2")
    except Exception as e:
        raise

def get_simulation_jobs(descriptor_data, workloads_data, docker_prefix, user, dbg_lvl = 1):
    architecture = descriptor_data["architecture"]
    experiment_name = descriptor_data["experiment"]
    docker_home = descriptor_data["root_dir"]
    scarab_path = descriptor_data["scarab_path"]
    scarab_build = descriptor_data["scarab_build"]
    traces_dir = descriptor_data["traces_dir"]
    configs = descriptor_data["configurations"]
    simulations = descriptor_data["simulations"]

    # Returns list of simpoints for a given workload
    # Inputs: suite, subsuite, workload, exp_cluster_id
    # Outputs: list of simpoints
    def get_simpoints_wrapper(suite, subsuite, workload, exp_cluster_id, sim_mode):
        if "simpoints" not in workloads_data[suite][subsuite][workload].keys():
            return [0]
        elif exp_cluster_id == None:
            return list(map(int, get_simpoints(workloads_data[suite][subsuite][workload], sim_mode, dbg_lvl).keys()))
        elif exp_cluster_id > 0:
            assert isinstance(exp_cluster_id, int), f"exp_cluster_id must be of type int, but got {type(exp_cluster_id)}"
            return [exp_cluster_id]
        
    all_jobs = []

    def docker_container_name(workload, config, cluster, sim_mode, img_name): 
        return f"{img_name}_{workload}_{experiment_name}_{config.replace("/", "-")}_{cluster}_{sim_mode}_{user}"

    for simulation in simulations:
        suite = simulation["suite"]
        subsuite = simulation["subsuite"]
        workload = simulation["workload"]
        exp_cluster_id = simulation["cluster_id"]
        sim_mode = simulation["simulation_type"]
        sim_warmup = simulation["warmup"]

        image_name = get_image_name(workloads_data, simulation)

        if image_name not in docker_prefix:
            print(f"suite {image_name} not in docker_prefix")
            exit()
        
        # Run all the workloads within suite
        if workload == None and subsuite == None:
            for subsuite_ in workloads_data[suite].keys():
                for workload_ in workloads_data[suite][subsuite_].keys():
                    # For each workload...

                    sim_mode_ = sim_mode
                    if sim_mode_ == None:
                        sim_mode_ = workloads_data[suite][subsuite_][workload_]["simulation"]["prioritized_mode"]

                    # Number of running jobs is the number of simpoints * number of configs
                    simpoint_ids = get_simpoints_wrapper(suite, subsuite_, workload_, exp_cluster_id, sim_mode_)*len(configs)

                    # Use docker_container_name to get the job names of all jobs
                    all_jobs += [docker_container_name(workload_, config, cluster_id, sim_mode_, image_name) for config in configs.keys() for cluster_id in simpoint_ids]
                    

        elif workload == None and subsuite != None:
            for workload_ in workloads_data[suite][subsuite].keys():
                sim_mode_ = sim_mode
                if sim_mode_ == None:
                    sim_mode_ = workloads_data[suite][subsuite][workload_]["simulation"]["prioritized_mode"]

                # Number of running jobs is the number of simpoints * number of configs
                simpoint_ids = get_simpoints_wrapper(suite, subsuite, workload_, exp_cluster_id, sim_mode_)*len(configs)

                # Use docker_container_name to get the job names of all jobs
                all_jobs += [docker_container_name(workload_, config, cluster_id, sim_mode_, image_name) for config in configs.keys() for cluster_id in simpoint_ids]

        else:
            sim_mode_ = sim_mode
            if sim_mode_ == None:
                sim_mode_ = workloads_data[suite][subsuite][workload]["simulation"]["prioritized_mode"]
                
            # Number of running jobs is the number of simpoints * number of configs
            simpoint_ids = get_simpoints_wrapper(suite, subsuite, workload, exp_cluster_id, sim_mode_)*len(configs)

            # Use docker_container_name to get the job names of all jobs
            all_jobs += [docker_container_name(workload, config, cluster_id, sim_mode_, image_name) for config in configs.keys() for cluster_id in simpoint_ids]
            
    return set(all_jobs)

# Print info of docker/slurm nodes and running experiment
def print_status(user, job_name, docker_prefix_list, descriptor_data, workloads_data, dbg_lvl = 1):
    # Get GitHash
    try:
        githash = subprocess.check_output(["git", "rev-parse", "--short", "HEAD"]).decode("utf-8").strip()
        info(f"Git hash: {githash}", dbg_lvl)
    except FileNotFoundError:
        err("Error: 'git' command not found. Make sure Git is installed and in your PATH.", dbg_lvl)
    except subprocess.CalledProcessError:
        err("Error: Not in a Git repository or unable to retrieve Git hash.", dbg_lvl)

    info(f"Getting information about all nodes", dbg_lvl)

    try:
        available_slurm_nodes, all_nodes = check_available_nodes(dbg_lvl)
    except:
        exit(1)

    # General info, not helpful for --status <job>?
    print(f"Checking resource availability of slurm nodes:")
    for node in all_nodes:
        if node in available_slurm_nodes:
            print(f"\033[92mAVAILABLE:   {node}\033[0m")
        else:
            print(f"\033[31mUNAVAILABLE: {node}\033[0m")

    # Again general info. Not helpful for --status <job>? 
    # for docker_prefix in docker_prefix_list:
    #     print(f"\nChecking what nodes have {docker_prefix}:{githash} image:")
    #     docker_available_slurm_nodes = check_docker_image(all_nodes, docker_prefix, githash, dbg_lvl)
    #     for node in all_nodes:
    #         if node in docker_available_slurm_nodes:
    #             print(f"\033[92mAVAILABLE:   {node}\033[0m")
    #         else:
    #             print(f"\033[31mUNAVAILABLE: {node}\033[0m")

    # Get dictionary of {node: [processes]}
    # NOTE: This is a list of run commands, not the actual containers. Container name will be same miunus tmp_run.sh
    slurm_running_sims = check_slurm_task_queued_or_running(docker_prefix_list, job_name, user, dbg_lvl)

    print(f"\nChecking what nodes currently have a running job with the following name(s):")
    for docker_prefix in docker_prefix_list:
        print(f"{docker_prefix}_*_{job_name}_*_*_{user}")

    print()

    # Print out every running job
    # for key, val in running_sims.items():
    #     if key == '':
    #         print("Fount not running")
    #         continue

    #     if len(val) > 0:
    #         print(f"\033[92mRUNNING:     {key}\033[0m")
    #         for docker in val:
    #             print(f"\033[92m    COMMAND: {docker}\033[0m")
    #     else:
    #         print(f"\033[31mNOT RUNNING: {key}\033[0m")

    # if '' in running_sims.keys():
    #     for val in running_sims['']:
    #         if len(val) > 0:
    #             print(f"\033[92mQUEUED:     {val}\033[0m")
    # else:
    #     print(f"\033[31mNO COMMANDS IN QUEUE\033[0m")

    running_sims = []
    queued_sims = []

    print(f"Summary of running simulations (by node): ")
    for key, val in slurm_running_sims.items():
        if key == '':
            continue
        print(f"{key}: {len(val)} Jobs")
        running_sims += val

    # Print queued jobs last
    if '' in slurm_running_sims.keys():
        print(f"Queued:     {len(slurm_running_sims[''])}")
        queued_sims += slurm_running_sims['']

    if slurm_running_sims == dict():
        print("No simulation jobs currently running")

    not_complete = running_sims + queued_sims

    all_jobs = get_simulation_jobs(descriptor_data, workloads_data, docker_prefix_list, user, dbg_lvl)
    # print(f"Completed Jobs: {len(all_jobs) - len(not_complete)}")

    # completed_jobs = list(set(all_jobs) - set(not_complete))
 
    print()

    root_directory = f"{descriptor_data["root_dir"]}/simulations/{descriptor_data["experiment"]}/logs/"

    # Check that experiment exists
    if not os.path.exists(root_directory):
        print("Log file directory does not exist")
        print("The current experiment does not seem to have been run yet")
        return
        
    log_files = os.listdir(root_directory)

    # Running sims have log files

    # Ignore stat collector. If log file found, ignore it
    # We actually dont need to care about counts. Just the status reported in the logs
    # COmpletely independently, read all logs and figure out error rates.

    # TODO: Check if log files are actually from this experiment - Shouldn't be necessary anymore
    if len(log_files) > len(all_jobs) + 1:
        print("More log files than total runs. Maybe same experiment name was run multiple times?")
        print("Any errors from a previous run with the same experiment name will be re-reported now")

    error_runs = []
    skipped = 0
    stats_generating = False

    confs = list(descriptor_data["configurations"].keys())

    completed = {conf:0 for conf in confs}
    failed = {conf:0 for conf in confs}
    slurm_failed = {conf:0 for conf in confs}
    running = {conf:0 for conf in confs}
    pending = {conf:0 for conf in confs}    

    # NOTE: Potential Subset issue again. conf2 and conf sims will be added to conf2
    # Tried to create such a scenario but was unable
    for sim in queued_sims:
        print(sim)
        for conf in confs:
            if conf in sim:
                pending[conf] += 1
                break

    # Check each log file for errors
    for file in log_files:
        with open(root_directory+file, 'r') as f:
            contents = f.read()
            split = contents.split(" ")

            # Cannot get config if file isn't complete
            if len(split) < 2:
                continue

            config = split[1] 

            # Check if currently running, skip if so. Running simulations will not contain
            # the completion message
            is_stat_job = "stat_collection_job" in file

            if not is_stat_job:
                # Non-stat jobs will have 4 lines in their log file until they complete.
                # Fifth line completion message indicates completion
                if len(contents.split("\n")) < 5:
                    skipped += 1
                    if config in running:
                        running[config] += 1
                    continue
            else:
                # Stat jobs were modified to print DONE as a final message
                if "DONE" not in contents:
                    # skipped += 1
                    stats_generating = True
                    continue

            # Slurm error messages have 'node: error:' in them
            for node in all_nodes:
                if f"{node}: error:" in contents:
                    error_runs += [root_directory+file]
                    if config in slurm_failed:
                        slurm_failed[config] += 1

            # Most scarab runs and all stat runs will have a line with "Error" in them if they fail
            if 'Error' in contents:
                error_runs += [root_directory+file]
                if config in failed:
                    failed[config] += 1
                continue

            # To be sure, check scarab runs with for final success line
            if config != 'stat' and descriptor_data["experiment"] not in contents:
                error_runs += [root_directory+file]
                if config in failed:
                    failed[config] += 1
                continue

            if config != 'stat' and config in completed:
                completed[config] += 1
    

    print(f"Currently running {len(running_sims)} simulations (from logs: {skipped})")
    if stats_generating:
        print("Stat collector is running")

    # print(f"\033[92mSuccessfully Completed Jobs: {len(all_jobs) - len(not_complete) - len(error_runs)}\033[0m")
    
    data = {"Configuration":[],"Completed":[],"Failed":[],"Failed - Slurm":[],"Running":[],"Pending":[],"Non-existant":[],"Total":[]}
    for conf in confs:  
        data["Configuration"].append(conf)
        data["Completed"].append(completed[conf])
        data["Failed"].append(failed[conf])
        data["Failed - Slurm"].append(slurm_failed[conf])
        data["Running"].append(running[conf])
        data["Pending"].append(pending[conf])

        # Calculated, number of simpoints that should exist in every config
        total_per_conf = int(len(all_jobs)/len(confs))

        # Number of simpoints accounted for
        total_found = completed[conf] + failed[conf] + running[conf] + pending[conf] + slurm_failed[conf]

        data["Total"].append(total_per_conf)
        data["Non-existant"].append(total_per_conf - total_found) # Unaccounted for simpoints


    print(generate_table(data))

    if skipped != len(running_sims):
        print("\033[33mWARN: Number of log files skipped due to being 'in progress' does not match number of running simulations.")
        print("This could indicate the file format has changed in a way where the 'is running' checks need to be modified.")
        if skipped > len(running_sims):
            print("Completed jobs' log files were skipped. This could also be caused by running same experiment multiple times (check for prev. err).")
        else:
            print("Running jobs' log files were evaluated for success/failure")

        print("\033[0m")
    
    # Print up to five of the full paths
    if len(error_runs) > 0:
        print(f"\033[31mErroneous Jobs: {len(error_runs)}\033[0m")
        print(f"\033[31mErrors found in {len(error_runs)}/{len(log_files)} log files.")
        print("First 5 error runs:\n", "\n".join(error_runs[:5]), "\033[0m", sep='')
    else:
        print(f"\033[92mNo errors found in log files\033[0m")

# Kills all jobs for job_name, if associated with user
def kill_jobs(user, job_name, docker_prefix_list, dbg_lvl = 2):
    # Kill and exit if killing jobs
    info(f"Killing all slurm jobs associated with {job_name}", dbg_lvl)

    # Format is JobID Name
    response = subprocess.check_output(["squeue", "-u", user, "--Format=JobID,Name:90"]).decode("utf-8")
    lines = [r.split() for r in response.split('\n') if r != ''][1:]

    # Filter to entries assocaited with this job (experiment or trace), and get job ids
    lines = list(filter(lambda x:job_name in x[1], lines))
    job_ids = list(map(lambda x:int(x[0]), lines))

    if lines:
        print("Found jobs: ")
        print(lines)

        confirm = input("Do you want to kill these jobs? (y/n): ").lower()
        if confirm == 'y':
            # Kill each job
            info(f"Killing jobs with slurm job ids: {', '.join(map(str, job_ids))}", dbg_lvl)
            for id in job_ids:
                try:
                    subprocess.check_call(["scancel", "-u", user, str(id)])
                except subprocess.CalledProcessError as e:
                    err(f"Couldn't cancel job with id {id}. Return code: {e.returncode}", dbg_lvl)
        else:
            print("Operation canceled.")
    else:
        print("No job found.")

def clean_containers(user, job_name, docker_prefix_list, dbg_lvl = 2):
    if not docker_prefix_list:
        info("No docker images associated with descriptor; nothing to clean.", dbg_lvl)
        return

    node_entries = list_cluster_nodes(dbg_lvl)
    if not node_entries:
        warn("No slurm nodes discovered; skipping remote container cleanup.", dbg_lvl)
        return

    all_nodes = []
    for node, state in node_entries:
        normalized_state = state.lower()
        if any(token in normalized_state for token in ("down", "drain", "fail", "maint", "unk")):
            info(f"Skipping node {node} in state '{state}'.", dbg_lvl)
            continue
        all_nodes.append(node)

    if not all_nodes:
        warn("All discovered slurm nodes are unavailable; skipping remote container cleanup.", dbg_lvl)
        return

    patterns = [re.compile(fr"^{docker_prefix}_.*_{job_name}.*_.*_{user}$") for docker_prefix in docker_prefix_list]
    removed_any = False

    for node in all_nodes:
        try:
            result = run_on_node(
                ["docker", "ps", "-a", "--format", "{{.Names}}"],
                node=node,
                capture_output=True,
                text=True,
                check=True,
            )
        except subprocess.CalledProcessError as exc:
            warn(f"Failed to list containers on {node}: {exc}", dbg_lvl)
            continue
        except Exception as exc:
            warn(f"Error while listing containers on {node}: {exc}", dbg_lvl)
            continue

        container_names = [line.strip() for line in result.stdout.splitlines() if line.strip()]
        matching = []
        for name in container_names:
            if any(pattern.match(name) for pattern in patterns):
                matching.append(name)

        if not matching:
            info(f"No containers to remove on {node}.", dbg_lvl)
            continue

        for container in matching:
            try:
                run_on_node(["docker", "rm", "-f", container], node=node, check=True)
                print(f"Removed container {container} on {node}")
                removed_any = True
            except subprocess.CalledProcessError as exc:
                err(f"Failed to remove container {container} on {node}: {exc}", dbg_lvl)
            except Exception as exc:
                err(f"Unexpected error removing container {container} on {node}: {exc}", dbg_lvl)

    if not removed_any:
        print("No matching containers found on any slurm node.")

    clean_tmp_run_scripts(all_nodes, job_name, user, dbg_lvl)

def clean_tmp_run_scripts(nodes, job_name, user, dbg_lvl = 2):
    pattern = re.compile(rf".*_{re.escape(job_name)}_.*_{re.escape(user)}_tmp_run\.sh$")
    for node in nodes:
        try:
            result = run_on_node(
                ["bash", "-lc", "find . -maxdepth 1 -type f -name '*_tmp_run.sh' -print"],
                node=node,
                capture_output=True,
                text=True,
                check=False,
            )
        except Exception as exc:
            warn(f"Failed to list temporary scripts on {node}: {exc}", dbg_lvl)
            continue
        files = []
        for line in result.stdout.splitlines():
            candidate = line.strip()
            if not candidate:
                continue
            name = os.path.basename(candidate)
            if pattern.match(name):
                files.append(candidate)
        if not files:
            info(f"No temporary run scripts on {node}.", dbg_lvl)
            continue
        for script in files:
            try:
                run_on_node(["rm", "-f", script], node=node, check=True)
                print(f"Removed {script} on {node}")
            except subprocess.CalledProcessError as exc:
                err(f"Failed to remove {script} on {node}: {exc}", dbg_lvl)
            except Exception as exc:
                err(f"Unexpected error removing {script} on {node}: {exc}", dbg_lvl)

def run_simulation(user, descriptor_data, workloads_data, infra_dir, descriptor_path, dbg_lvl = 1):
    architecture = descriptor_data["architecture"]
    experiment_name = descriptor_data["experiment"]
    docker_home = descriptor_data["root_dir"]
    scarab_path = descriptor_data["scarab_path"]
    scarab_build = descriptor_data["scarab_build"]
    traces_dir = descriptor_data["traces_dir"]
    configs = descriptor_data["configurations"]
    simulations = descriptor_data["simulations"]
    container_manager = descriptor_data["container_manager"]

    if not container_manager in ["docker", "singularity"]:
        err(f"Container_manager {container_manager} unknown", dbg_lvl)
        exit(1)

    image_prefix_list = get_image_list(simulations, workloads_data)

    def run_single_workload(suite, subsuite, workload, exp_cluster_id, sim_mode, warmup, all_nodes):
        try:
            container_prefix = get_container_prefix(sim_mode, workloads_data[suite][subsuite][workload]["simulation"]
                                                    )
            info(f"Using docker image with name {container_prefix}:{githash}", dbg_lvl)

            if container_manager == "docker":
                docker_running = check_docker_image(available_slurm_nodes, container_prefix, githash, dbg_lvl)
            else:
                # Previous check (prepare_singularity_simulation) found sif on nfs. Checking is not required
                # TODO: Is this okay? Problematic if not run on NFS
                docker_running = available_slurm_nodes

            excludes = set(all_nodes) - set(docker_running)
            info(f"Excluding following nodes: {', '.join(excludes)}", dbg_lvl)
            sbatch_cmd = generate_sbatch_command(excludes, experiment_dir)
            trace_warmup = None
            trace_type = ""
            trace_file = None
            env_vars = ""
            bincmd = ""
            client_bincmd = ""
            seg_size = None
            simulation_data = workloads_data[suite][subsuite][workload]["simulation"][sim_mode]
            if sim_mode == "memtrace":
                trace_warmup = simulation_data["warmup"]
                trace_type = simulation_data["trace_type"]
                trace_file = simulation_data["whole_trace_file"]
                seg_size = simulation_data["segment_size"]
            if sim_mode == "pt":
                trace_warmup = simulation_data["warmup"]
            if sim_mode == "exec":
                env_vars = simulation_data["env_vars"]
                bincmd = simulation_data["binary_cmd"]
                client_bincmd = simulation_data["client_bincmd"]
                seg_size = simulation_data["segment_size"]

            if "simpoints" not in workloads_data[suite][subsuite][workload].keys():
                weight = 1
                simpoints = {}
                simpoints["0"] = weight
            elif exp_cluster_id == None:
                simpoints = get_simpoints(workloads_data[suite][subsuite][workload], sim_mode, dbg_lvl)
            elif exp_cluster_id > 0:
                weight = get_weight_by_cluster_id(exp_cluster_id, workloads_data[suite][subsuite][workload]["simpoints"])
                simpoints = {}
                simpoints[exp_cluster_id] = weight

            slurm_ids = []
            for config_key in configs:
                config = configs[config_key]["params"]
                binary_name = configs[config_key]["binary"]
                if config == "":
                    config = None

                for cluster_id, weight in simpoints.items():
                    info(f"cluster_id: {cluster_id}, weight: {weight}", dbg_lvl)

                    docker_container_name = f"{container_prefix}_{suite}_{subsuite}_{workload}_{experiment_name}_{config_key.replace("/", "-")}_{cluster_id}_{sim_mode}_{user}"

                    # TODO: Notification when a run fails, point to output file and command that caused failure
                    # Add help (?)
                    # Look into squeue -o https://slurm.schedmd.com/squeue.html
                    # Look into resource allocation

                    # TODO: Rewrite with sbatch arrays

                    # Create temp file with run command and run it
                    filename = f"{docker_container_name}_tmp_run.sh"

                    slurm_running_sims = check_slurm_task_queued_or_running(image_prefix_list, experiment_name, user, dbg_lvl)
                    running_sims = []
                    for node_list in slurm_running_sims.values():
                        running_sims += node_list

                    if check_can_skip(descriptor_data, config_key, suite, subsuite, workload, cluster_id, filename, running_sims, sim_mode, user, dbg_lvl):
                        info(f"Skipping {workload} with config {config_key} and cluster id {cluster_id}", dbg_lvl)
                        continue

                    workload_home = f"{suite}/{subsuite}/{workload}"
<<<<<<< HEAD

                    write_command_to_file = write_singularity_command_to_file if container_manager == "singularity" else write_docker_command_to_file

                    write_command_to_file(user, local_uid, local_gid, workload, workload_home, experiment_name,
                                                 container_prefix, docker_container_name, traces_dir,
                                                 docker_home, githash, config_key, config, sim_mode, scarab_githash,
=======
                    write_docker_command_to_file(user, local_uid, local_gid, workload, workload_home, experiment_name,
                                                 docker_prefix, docker_container_name, traces_dir,
                                                 docker_home, githash, config_key, config, sim_mode, binary_name,
>>>>>>> main
                                                 seg_size, architecture, cluster_id, warmup, trace_warmup, trace_type,
                                                 trace_file, env_vars, bincmd, client_bincmd, filename, infra_dir)
                    tmp_files.append(filename)

                    info(f"Running sbatch command '{sbatch_cmd + filename}'", dbg_lvl)
                    result = subprocess.run((sbatch_cmd + filename).split(" "), capture_output=True, text=True)
                    print(result.stdout.split(" ")[-1].strip())
                    slurm_ids.append(result.stdout.split(" ")[-1].strip())

            return slurm_ids
        except Exception as e:
            raise e

    tmp_files = []
    try:
        # Get user for commands
        user = subprocess.check_output("whoami").decode('utf-8')[:-1]
        info(f"User detected as {user}", dbg_lvl)

        # Get a local user/group ids
        local_uid = os.getuid()
        local_gid = os.getgid()

        # Get GitHash
        try:
            githash = subprocess.check_output(["git", "rev-parse", "--short", "HEAD"]).decode("utf-8").strip()
            info(f"Git hash: {githash}", dbg_lvl)
        except FileNotFoundError:
            err("Error: 'git' command not found. Make sure Git is installed and in your PATH.", dbg_lvl)
        except subprocess.CalledProcessError:
            err("Error: Not in a Git repository or unable to retrieve Git hash.", dbg_lvl)


        # Get avlailable nodes. Error if none available
        available_slurm_nodes, all_nodes = check_available_nodes(container_manager, dbg_lvl)
        info(f"Available nodes: {', '.join(available_slurm_nodes)}", dbg_lvl)

        if available_slurm_nodes == []:
            err("Cannot find any running slurm nodes", dbg_lvl)
            exit(1)

        scarab_binaries = []
        for sim in simulations:
            for config_key in configs:
                scarab_binary = configs[config_key]["binary"]
                if scarab_binary not in scarab_binaries:
                    scarab_binaries.append(scarab_binary)

        # Generate commands for executing in users docker and sbatching to nodes with containers
        experiment_dir = f"{descriptor_data['root_dir']}/simulations/{experiment_name}"

        prepare_simulation = prepare_singularity_simulation if container_manager == "singularity" else prepare_docker_simulation
        scarab_githash, image_tag_list = prepare_simulation(user, scarab_path, scarab_build, descriptor_data['root_dir'], experiment_name, architecture, image_prefix_list, githash, infra_dir, scarab_binaries, False, available_slurm_nodes, dbg_lvl)

        # Iterate over each workload and config combo
        tmp_files = []
        for simulation in simulations:
            suite = simulation["suite"]
            subsuite = simulation["subsuite"]
            workload = simulation["workload"]
            exp_cluster_id = simulation["cluster_id"]
            sim_mode = simulation["simulation_type"]
            sim_warmup = simulation["warmup"]

            slurm_ids = []

            # Run all the workloads within suite
            if workload == None and subsuite == None:
                for subsuite_ in workloads_data[suite].keys():
                    for workload_ in workloads_data[suite][subsuite_].keys():
                        sim_mode_ = sim_mode
                        if sim_mode_ == None:
                            sim_mode_ = workloads_data[suite][subsuite_][workload_]["simulation"]["prioritized_mode"]
                        if sim_warmup == None:  # Use the whole warmup available in the trace if not specified
                            sim_warmup = workloads_data[suite][subsuite_][workload_]["simulation"][sim_mode_]["warmup"]
                        slurm_ids += run_single_workload(suite, subsuite_, workload_, exp_cluster_id, sim_mode_, sim_warmup, all_nodes)
            elif workload == None and subsuite != None:
                for workload_ in workloads_data[suite][subsuite].keys():
                    sim_mode_ = sim_mode
                    if sim_mode_ == None:
                        sim_mode_ = workloads_data[suite][subsuite][workload_]["simulation"]["prioritized_mode"]
                    if sim_warmup == None:  # Use the whole warmup available in the trace if not specified
                        sim_warmup = workloads_data[suite][subsuite][workload_]["simulation"][sim_mode_]["warmup"]
                    slurm_ids += run_single_workload(suite, subsuite, workload_, exp_cluster_id, sim_mode_, sim_warmup, all_nodes)
            else:
                sim_mode_ = sim_mode
                if sim_mode_ == None:
                    sim_mode_ = workloads_data[suite][subsuite][workload]["simulation"]["prioritized_mode"]
                if sim_warmup == None:  # Use the whole warmup available in the trace if not specified
                    sim_warmup = workloads_data[suite][subsuite][workload]["simulation"][sim_mode_]["warmup"]
                slurm_ids += run_single_workload(suite, subsuite, workload, exp_cluster_id, sim_mode_, sim_warmup, all_nodes)

        # Clean up temp files
        for tmp in tmp_files:
            info(f"Removing temporary run script {tmp}", dbg_lvl)
            os.remove(tmp)

        finish_simulation(user, docker_home, descriptor_path, descriptor_data['root_dir'], experiment_name, image_tag_list, available_slurm_nodes, slurm_ids, container_manager=container_manager)

        # TODO: check resource capping policies, add kill/info options

        # TODO: (long term) add evalstats to json descriptor to run stats library with PMU counters
    except Exception as e:
        print("An exception occurred:", e)
        traceback.print_exc()  # Print the full stack trace

        # Clean up temp files
        for tmp in tmp_files:
            info(f"Removing temporary run script {tmp}", dbg_lvl)
            os.remove(tmp)

        kill_jobs(user, experiment_name, image_prefix_list, dbg_lvl)

def run_tracing(user, descriptor_data, workload_db_path, infra_dir, dbg_lvl = 2):
    trace_name = descriptor_data["trace_name"]
    docker_home = descriptor_data["root_dir"]
    scarab_path = descriptor_data["scarab_path"]
    scarab_build = descriptor_data["scarab_build"]
    traces_dir = descriptor_data["traces_dir"]
    trace_configs = descriptor_data["trace_configurations"]
    application_dir = descriptor_data["application_dir"]

    docker_prefix_list = []
    for config in trace_configs:
        image_name = config["image_name"]
        if image_name not in docker_prefix_list:
            docker_prefix_list.append(image_name)

    tmp_files = []

    def run_single_trace(workload, image_name, trace_name, env_vars, binary_cmd, client_bincmd, trace_type, drio_args, clustering_k, application_dir):
        try:
            docker_running = check_docker_image(available_slurm_nodes, image_name, githash, dbg_lvl)
            excludes = set(all_nodes) - set(docker_running)
            info(f"Excluding following nodes: {', '.join(excludes)}", dbg_lvl)
            sbatch_cmd = generate_sbatch_command(excludes, trace_dir)

            if trace_type == "cluster_then_trace":
                simpoint_mode = "cluster_then_trace"
            elif trace_type == "trace_then_cluster":
                simpoint_mode = "trace_then_post_process"
            elif trace_type == "iterative_trace":
                simpoint_mode = "iterative_trace"
            else:
                raise Exception(f"Invalid trace type: {trace_type}")
            info(f"Using docker image with name {image_name}:{githash}", dbg_lvl)
            docker_container_name = f"{image_name}_{workload}_{trace_name}_{simpoint_mode}_{user}"
            filename = f"{docker_container_name}_tmp_run.sh"
            write_trace_docker_command_to_file(user, local_uid, local_gid, docker_container_name, githash,
                                               workload, image_name, trace_name, traces_dir, docker_home,
                                               env_vars, binary_cmd, client_bincmd, simpoint_mode, drio_args,
                                               clustering_k, filename, infra_dir, application_dir)
            tmp_files.append(filename)

            os.system(sbatch_cmd + filename)
        except Exception as e:
            raise e

    try:
        # Get user for commands
        user = subprocess.check_output("whoami").decode('utf-8')[:-1]
        info(f"User detected as {user}", dbg_lvl)

        # Get a local user/group ids
        local_uid = os.getuid()
        local_gid = os.getgid()

        # Get GitHash
        try:
            githash = subprocess.check_output(["git", "rev-parse", "--short", "HEAD"]).decode("utf-8").strip()
            info(f"Git hash: {githash}", dbg_lvl)
        except FileNotFoundError:
            err("Error: 'git' command not found. Make sure Git is installed and in your PATH.", dbg_lvl)
        except subprocess.CalledProcessError:
            err("Error: Not in a Git repository or unable to retrieve Git hash.", dbg_lvl)


        # Get avlailable nodes. Error if none available
        available_slurm_nodes, all_nodes = check_available_nodes(dbg_lvl)
        info(f"Available nodes: {', '.join(available_slurm_nodes)}", dbg_lvl)

        if available_slurm_nodes == []:
            err("Cannot find any running slurm nodes", dbg_lvl)
            exit(1)

        trace_dir = f"{descriptor_data['root_dir']}/simpoint_flow/{trace_name}"
        prepare_trace(user, scarab_path, scarab_build, docker_home, trace_name, infra_dir, docker_prefix_list, githash, False, available_slurm_nodes, dbg_lvl=dbg_lvl)

        # Iterate over each trace configuration
        for config in trace_configs:
            workload = config["workload"]
            image_name = config["image_name"]
            if config["env_vars"] != None:
                env_vars = config["env_vars"].split()
            else:
                env_vars = config["env_vars"]
            binary_cmd = config["binary_cmd"]
            client_bincmd = config["client_bincmd"]
            trace_type = config["trace_type"]
            drio_args = config["dynamorio_args"]
            clustering_k = config["clustering_k"]

            run_single_trace(workload, image_name, trace_name, env_vars, binary_cmd, client_bincmd,
                             trace_type, drio_args, clustering_k, application_dir)

        # Clean up temp files
        for tmp in tmp_files:
            info(f"Removing temporary run script {tmp}", dbg_lvl)
            os.remove(tmp)

        finish_trace(user, descriptor_data, workload_db_path, infra_dir, dbg_lvl)
    except Exception as e:
        print("An exception occurred:", e)
        traceback.print_exc()  # Print the full stack trace

        # Clean up temp files
        for tmp in tmp_files:
            info(f"Removing temporary run script {tmp}", dbg_lvl)
            os.remove(tmp)

        kill_jobs(user, trace_name, docker_prefix_list, dbg_lvl)

        print("Recover the ASLR setting with sudo. Provide password..")
        os.system("echo 2 | sudo tee /proc/sys/kernel/randomize_va_space")<|MERGE_RESOLUTION|>--- conflicted
+++ resolved
@@ -15,8 +15,7 @@
         get_simpoints,
         write_docker_command_to_file,
         write_singularity_command_to_file,
-        prepare_docker_simulation,
-        prepare_singularity_simulation,
+        prepare_simulation,
         finish_simulation,
         get_image_list,
         get_container_prefix,
@@ -807,18 +806,12 @@
                         continue
 
                     workload_home = f"{suite}/{subsuite}/{workload}"
-<<<<<<< HEAD
 
                     write_command_to_file = write_singularity_command_to_file if container_manager == "singularity" else write_docker_command_to_file
 
                     write_command_to_file(user, local_uid, local_gid, workload, workload_home, experiment_name,
                                                  container_prefix, docker_container_name, traces_dir,
-                                                 docker_home, githash, config_key, config, sim_mode, scarab_githash,
-=======
-                    write_docker_command_to_file(user, local_uid, local_gid, workload, workload_home, experiment_name,
-                                                 docker_prefix, docker_container_name, traces_dir,
                                                  docker_home, githash, config_key, config, sim_mode, binary_name,
->>>>>>> main
                                                  seg_size, architecture, cluster_id, warmup, trace_warmup, trace_type,
                                                  trace_file, env_vars, bincmd, client_bincmd, filename, infra_dir)
                     tmp_files.append(filename)
@@ -870,7 +863,6 @@
         # Generate commands for executing in users docker and sbatching to nodes with containers
         experiment_dir = f"{descriptor_data['root_dir']}/simulations/{experiment_name}"
 
-        prepare_simulation = prepare_singularity_simulation if container_manager == "singularity" else prepare_docker_simulation
         scarab_githash, image_tag_list = prepare_simulation(user, scarab_path, scarab_build, descriptor_data['root_dir'], experiment_name, architecture, image_prefix_list, githash, infra_dir, scarab_binaries, False, available_slurm_nodes, dbg_lvl)
 
         # Iterate over each workload and config combo
