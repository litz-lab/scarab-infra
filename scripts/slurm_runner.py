--- conflicted
+++ resolved
@@ -23,12 +23,9 @@
         write_trace_docker_command_to_file,
         get_weight_by_cluster_id,
         image_exist,
-<<<<<<< HEAD
-        check_can_skip
-=======
+        check_can_skip,
         get_image_name,
         generate_table
->>>>>>> 8c3ae56c
         )
 
 # Check if the docker image exists on available slurm nodes
