--- conflicted
+++ resolved
@@ -797,7 +797,6 @@
     except subprocess.CalledProcessError:
         return False
 
-<<<<<<< HEAD
 # Returns true if experiment exists
 def check_sp_exist (descriptor_data, config_key, suite, subsuite, workload, exp_cluster_id):
     # Check if simpoint exists
@@ -874,7 +873,7 @@
         info(f"Running simulation with config {config_key} for workload {workload}", debug_lvl)
 
     False
-=======
+    
 def generate_table(data, title=""):
     """
     Generates a formatted table as a string, handling potential formatting issues
@@ -921,5 +920,4 @@
         row_data = [data[header][j] for header in headers]
         table_string += format_string.format(*row_data) + "\n"
 
-    return table_string
->>>>>>> 8c3ae56c
+    return table_string